--- conflicted
+++ resolved
@@ -5,22 +5,15 @@
 };
 use futures::{future, Future};
 use std::{cell::RefCell, collections::HashMap, panic, rc::Rc};
+use wasm_bindgen::closure::Closure;
 use wasm_bindgen::JsValue;
-use wasm_bindgen::closure::Closure;
 use wasm_bindgen_futures::future_to_promise;
 use web_sys::{Document, Element, Event, EventTarget, Window};
 
-<<<<<<< HEAD
-pub enum Update<Ms, Mdl> {
-    Render(Mdl),
-    Skip(Mdl),
-    RenderThen(Mdl, Ms),
-=======
 #[derive(Clone, Copy, PartialEq, Eq, Debug)]
 pub enum ShouldRender {
     Render,
     Skip,
->>>>>>> 9eebec12
 }
 
 impl Default for ShouldRender {
@@ -53,20 +46,14 @@
         match self {
             Effect::Msg(msg) => Effect::Msg(f(msg)),
             Effect::FutureNoMsg(fut) => Effect::FutureNoMsg(fut),
-            Effect::FutureMsg(fut) => Effect::FutureMsg(Box::new(
-                fut.then(move |res| {
-                    let res = res.map(&f).map_err(&f);
-                    future::result(res)
-                })
-            )),
-        }
-    }
-}
-
-<<<<<<< HEAD
-type UpdateFn<Ms, Mdl> = fn(Ms, Mdl) -> Update<Ms, Mdl>;
-type ViewFn<Ms, Mdl> = fn(App<Ms, Mdl>, &Mdl) -> El<Ms>;
-=======
+            Effect::FutureMsg(fut) => Effect::FutureMsg(Box::new(fut.then(move |res| {
+                let res = res.map(&f).map_err(&f);
+                future::result(res)
+            }))),
+        }
+    }
+}
+
 pub struct Update<Ms> {
     should_render: ShouldRender,
     effect: Option<Effect<Ms>>,
@@ -74,7 +61,10 @@
 
 impl<Ms> From<ShouldRender> for Update<Ms> {
     fn from(should_render: ShouldRender) -> Self {
-        Self { should_render, effect: None }
+        Self {
+            should_render,
+            effect: None,
+        }
     }
 }
 
@@ -86,11 +76,15 @@
 
 impl<Ms> Update<Ms> {
     pub fn with_msg(effect_msg: Ms) -> Self {
-        Self { effect: Some(effect_msg.into()), ..Default::default() }
+        Self {
+            effect: Some(effect_msg.into()),
+            ..Default::default()
+        }
     }
 
     pub fn with_future<F>(future: F) -> Self
-    where F: Future<Item = (), Error = ()> + 'static
+    where
+        F: Future<Item = (), Error = ()> + 'static,
     {
         Self {
             effect: Some(Effect::FutureNoMsg(Box::new(future))),
@@ -99,7 +93,8 @@
     }
 
     pub fn with_future_msg<F>(future: F) -> Self
-    where F: Future<Item = Ms, Error = Ms> + 'static
+    where
+        F: Future<Item = Ms, Error = Ms> + 'static,
     {
         Self {
             effect: Some(Effect::FutureMsg(Box::new(future))),
@@ -122,16 +117,20 @@
         Ms2: 'static,
         F: Fn(Ms) -> Ms2 + 'static,
     {
-        let Update { should_render, effect } = self;
+        let Update {
+            should_render,
+            effect,
+        } = self;
         let effect = effect.map(|effect| effect.map(f));
-        Update { should_render, effect }
-    }
-}
-
+        Update {
+            should_render,
+            effect,
+        }
+    }
+}
 
 type UpdateFn<Ms, Mdl> = fn(Ms, &mut Mdl) -> Update<Ms>;
 type ViewFn<Ms, Mdl> = fn(&Mdl) -> El<Ms>;
->>>>>>> 9eebec12
 type RoutesFn<Ms> = fn(&crate::routing::Url) -> Ms;
 type WindowEvents<Ms, Mdl> = fn(&Mdl) -> Vec<dom_types::Listener<Ms>>;
 type MsgListeners<Ms> = Vec<Box<Fn(&Ms)>>;
@@ -350,36 +349,6 @@
         self
     }
 
-<<<<<<< HEAD
-    /// Do the actual self.cfg.update call. Updates self.data.model and returns (should_render, effect_msg)
-    fn call_update(&self, message: Ms) -> (bool, Option<Ms>) {
-        // data.model is the old model; Remove model from self.data.model, then pass it to the
-        // update function created in the app, which outputs an updated model.
-        let model = self.data.model.borrow_mut().take().expect("missing model");
-        let updated_model_wrapped = (self.cfg.update)(message, model);
-
-        let mut should_render = true;
-        let mut effect_msg = None;
-        let model = match updated_model_wrapped {
-            Update::Render(mdl) => mdl,
-            Update::Skip(mdl) => {
-                should_render = false;
-                mdl
-            }
-            Update::RenderThen(mdl, msg) => {
-                effect_msg = Some(msg);
-                mdl
-            }
-        };
-
-        // Store updated model back to self.data.model
-        self.data.model.borrow_mut().replace(model);
-
-        (should_render, effect_msg)
-    }
-
-=======
->>>>>>> 9eebec12
     /// This runs whenever the state is changed, ie the user-written update function is called.
     /// It updates the state, and any DOM elements affected by this change.
     /// todo this is where we need to compare against differences and only update nodes affected
@@ -448,15 +417,13 @@
                 Effect::Msg(msg) => self.update(msg),
                 Effect::FutureNoMsg(fut) => {
                     future_to_promise(fut.then(|_res| future::ok(JsValue::UNDEFINED)));
-                },
+                }
                 Effect::FutureMsg(fut) => {
                     let self2 = self.clone();
-                    future_to_promise(
-                        fut.then(move |res| {
-                            self2.update(res.unwrap_or_else(std::convert::identity));
-                            future::ok(JsValue::UNDEFINED)
-                        }),
-                    );
+                    future_to_promise(fut.then(move |res| {
+                        self2.update(res.unwrap_or_else(std::convert::identity));
+                        future::ok(JsValue::UNDEFINED)
+                    }));
                 }
             }
         }
@@ -620,16 +587,13 @@
         // TODO: forcing a rerender for differnet listeners is inefficient
         // TODO:, but I'm not sure how to patch them.
         if new.empty && !old.empty {
-<<<<<<< HEAD
+            let old_el_ws = old
+                .el_ws
+                .take()
+                .expect("old el_ws missing in call to unmount_actions");
+
             parent
                 .remove_child(&old_el_ws)
-=======
-            let old_el_ws = old.el_ws.take().expect(
-                "old el_ws missing in call to unmount_actions",
-            );
-
-            parent.remove_child(&old_el_ws)
->>>>>>> 9eebec12
                 .expect("Problem removing old we_el when updating to empty");
             if let Some(unmount_actions) = &mut old.hooks.will_unmount {
                 unmount_actions(&old_el_ws)
@@ -639,53 +603,26 @@
         } else if new.empty && old.empty {
             return None;
         }
-<<<<<<< HEAD
         // Namespaces can't be patched, since they involve create_element_ns instead of create_element.
         // Something about this element itself is different: patch it.
-        //            else if old.tag != new.tag || old.namespace != new.namespace || old.empty != new.empty {
-        else if old.tag != new.tag || old.namespace != new.namespace {
+        else if old.tag != new.tag || old.namespace != new.namespace || old.empty != new.empty {
             // TODO: DRY here between this and later in func.
+
+            let old_el_ws = old.el_ws.take();
+
             if let Some(unmount_actions) = &mut old.hooks.will_unmount {
-                unmount_actions(&old_el_ws)
+                unmount_actions(
+                    old_el_ws
+                        .as_ref()
+                        .expect("old el_ws missing in call to unmount_actions"),
+                );
             }
-=======
-            // Namespaces can't be patched, since they involve create_element_ns instead of create_element.
-            // Something about this element itself is different: patch it.
-           else if old.tag != new.tag || old.namespace != new.namespace || old.empty != new.empty {
-                // TODO: DRY here between this and later in func.
-
-                let old_el_ws = old.el_ws.take();
-
-                if let Some(unmount_actions) = &mut old.hooks.will_unmount {
-                    unmount_actions(old_el_ws.as_ref().expect(
-                        "old el_ws missing in call to unmount_actions",
-                    ));
-                }
-
-                // todo: Perhaps some of this next segment should be moved to websys_bridge
-                setup_websys_el_and_children(document, new);
-                websys_bridge::attach_children(new);
->>>>>>> 9eebec12
 
             // todo: Perhaps some of this next segment should be moved to websys_bridge
             setup_websys_el_and_children(document, new);
             websys_bridge::attach_children(new);
 
-<<<<<<< HEAD
             let new_el_ws = new.el_ws.as_ref().expect("Missing websys el");
-=======
-                if old.empty {
-                    parent.insert_before(new_el_ws, next_node.as_ref())
-                        .expect("Problem adding element to replace previously empty one");
-                } else {
-                    parent
-                        .replace_child(
-                            new_el_ws,
-                            &old_el_ws.expect("old el_ws missing in call to replace_child"),
-                        )
-                        .expect("Problem replacing element");
-                }
->>>>>>> 9eebec12
 
             if old.empty {
                 parent
@@ -693,37 +630,30 @@
                     .expect("Problem adding element to replace previously empty one");
             } else {
                 parent
-                    .replace_child(new_el_ws, &old_el_ws)
+                    .replace_child(
+                        new_el_ws,
+                        &old_el_ws.expect("old el_ws missing in call to replace_child"),
+                    )
                     .expect("Problem replacing element");
             }
 
-<<<<<<< HEAD
             // Perform side-effects specified for mounting.
             if let Some(mount_actions) = &mut new.hooks.did_mount {
                 mount_actions(new_el_ws);
             }
 
-            let mut new = new;
-            attach_listeners(&mut new, &mailbox);
+            attach_listeners(new, &mailbox);
             // We've re-rendered this child and all children; we're done with this recursion.
             return new.el_ws.as_ref();
-        }
-        // The fourth empty case, where old is empty and new isn't, is handled when iterating through children.
-
-        // Patch parts of the Element.
-        websys_bridge::patch_el_details(&mut old, new, &old_el_ws);
-=======
-                attach_listeners(new, &mailbox);
-                // We've re-rendered this child and all children; we're done with this recursion.
-                return new.el_ws.as_ref();
-            } else {
-                // Patch parts of the Element.
-                let old_el_ws = old.el_ws.as_ref().expect(
-                    "missing old el_ws when patching non-empty el",
-                ).clone();
-                websys_bridge::patch_el_details(&mut old, new, &old_el_ws);
-            }
->>>>>>> 9eebec12
+        } else {
+            // Patch parts of the Element.
+            let old_el_ws = old
+                .el_ws
+                .as_ref()
+                .expect("missing old el_ws when patching non-empty el")
+                .clone();
+            websys_bridge::patch_el_details(&mut old, new, &old_el_ws);
+        }
     }
 
     let old_el_ws = old.el_ws.take().unwrap();
@@ -1210,7 +1140,9 @@
         let el_ws = vdom.el_ws.as_ref().expect("el_ws missing");
         assert!(el_ws.is_same_node(parent.first_child().as_ref()));
         assert_eq!(
-            iter_child_nodes(&el_ws).map(|node| node.text_content().unwrap()).collect::<Vec<_>>(),
+            iter_child_nodes(&el_ws)
+                .map(|node| node.text_content().unwrap())
+                .collect::<Vec<_>>(),
             &["a", "c"],
         );
     }
